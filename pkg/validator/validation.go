package validator

import (
	"context"

	"newrelic-grafana-plugin/pkg/models"
	"newrelic-grafana-plugin/pkg/nrdbiface"

	"github.com/grafana/grafana-plugin-sdk-go/backend"
	"github.com/newrelic/newrelic-client-go/v2/pkg/errors"
)

<<<<<<< HEAD
// ValidatePluginSettings validates the plugin settings
func ValidatePluginSettings(settings *models.PluginSettings) error {
	if settings == nil {
		return &models.PluginSettingsError{Msg: "plugin settings cannot be nil"}
=======
// ValidatePluginSettings checks the essential settings for the plugin.
func ValidatePluginSettingsOperation(config *models.PluginSettings) error {
	if config == nil || config.Secrets == nil {
		return fmt.Errorf("plugin settings or secrets are not loaded")
	}
	if config.Secrets.ApiKey == "" {
		return fmt.Errorf("API key is missing in plugin settings")
>>>>>>> 367e40b7
	}

	if settings.Secrets == nil {
		return &models.PluginSettingsError{Msg: "plugin secrets cannot be nil"}
	}

<<<<<<< HEAD
	if settings.Secrets.ApiKey == "" {
		return &models.PluginSettingsError{Msg: "API key cannot be empty"}
=======
var ValidatePluginSettings = func(config *models.PluginSettings) error {
	// This function can be mocked in tests to simulate different validation scenarios.
	return ValidatePluginSettingsOperation(config)
}

// CheckHealth performs a comprehensive health check based on plugin settings
// and attempts a connection to the New Relic API.
// It now accepts a New Relic client and context for API interaction.
func CheckHealth(ctx context.Context, config *models.PluginSettings, nrClient *newrelic.NewRelic) (*backend.CheckHealthResult, error) {
	// First, perform basic settings validation
	if err := ValidatePluginSettings(config); err != nil {
		return &backend.CheckHealthResult{
			Status:  backend.HealthStatusError,
			Message: fmt.Sprintf("Data source configuration error: %s", err.Error()),
		}, nil
>>>>>>> 367e40b7
	}

	if settings.Secrets.AccountId <= 0 {
		return &models.PluginSettingsError{Msg: "account ID must be a positive number"}
	}

	return nil
}

// CheckHealth checks the health of the New Relic connection using an NRDB query executor
func CheckHealth(ctx context.Context, settings *models.PluginSettings, executor nrdbiface.NRDBQueryExecutor) (*backend.CheckHealthResult, error) {
	if executor == nil {
		return &backend.CheckHealthResult{
			Status:  backend.HealthStatusError,
			Message: "NRDB query executor is not initialized for health check.",
		}, nil
	}

	// Try a simple query to check connectivity
	_, err := executor.QueryWithContext(ctx, settings.Secrets.AccountId, "SELECT 1")
	if err != nil {
		switch err.(type) {
		case *errors.UnauthorizedError:
			return &backend.CheckHealthResult{
				Status:  backend.HealthStatusError,
				Message: "An error occurred with connecting to NewRelic.Could not connect to NewRelic. This usually happens when the API key is incorrect.",
			}, nil
		default:
			return &backend.CheckHealthResult{
				Status:  backend.HealthStatusError,
				Message: "Failed to connect to New Relic API or authenticate. Error: " + err.Error(),
			}, nil
		}
	}

	return &backend.CheckHealthResult{
		Status:  backend.HealthStatusOk,
		Message: "Successfully connected to New Relic API.",
	}, nil
}<|MERGE_RESOLUTION|>--- conflicted
+++ resolved
@@ -2,6 +2,7 @@
 
 import (
 	"context"
+	"fmt"
 
 	"newrelic-grafana-plugin/pkg/models"
 	"newrelic-grafana-plugin/pkg/nrdbiface"
@@ -10,46 +11,18 @@
 	"github.com/newrelic/newrelic-client-go/v2/pkg/errors"
 )
 
-<<<<<<< HEAD
 // ValidatePluginSettings validates the plugin settings
 func ValidatePluginSettings(settings *models.PluginSettings) error {
 	if settings == nil {
 		return &models.PluginSettingsError{Msg: "plugin settings cannot be nil"}
-=======
-// ValidatePluginSettings checks the essential settings for the plugin.
-func ValidatePluginSettingsOperation(config *models.PluginSettings) error {
-	if config == nil || config.Secrets == nil {
-		return fmt.Errorf("plugin settings or secrets are not loaded")
-	}
-	if config.Secrets.ApiKey == "" {
-		return fmt.Errorf("API key is missing in plugin settings")
->>>>>>> 367e40b7
 	}
 
 	if settings.Secrets == nil {
 		return &models.PluginSettingsError{Msg: "plugin secrets cannot be nil"}
 	}
 
-<<<<<<< HEAD
 	if settings.Secrets.ApiKey == "" {
 		return &models.PluginSettingsError{Msg: "API key cannot be empty"}
-=======
-var ValidatePluginSettings = func(config *models.PluginSettings) error {
-	// This function can be mocked in tests to simulate different validation scenarios.
-	return ValidatePluginSettingsOperation(config)
-}
-
-// CheckHealth performs a comprehensive health check based on plugin settings
-// and attempts a connection to the New Relic API.
-// It now accepts a New Relic client and context for API interaction.
-func CheckHealth(ctx context.Context, config *models.PluginSettings, nrClient *newrelic.NewRelic) (*backend.CheckHealthResult, error) {
-	// First, perform basic settings validation
-	if err := ValidatePluginSettings(config); err != nil {
-		return &backend.CheckHealthResult{
-			Status:  backend.HealthStatusError,
-			Message: fmt.Sprintf("Data source configuration error: %s", err.Error()),
-		}, nil
->>>>>>> 367e40b7
 	}
 
 	if settings.Secrets.AccountId <= 0 {
@@ -65,6 +38,14 @@
 		return &backend.CheckHealthResult{
 			Status:  backend.HealthStatusError,
 			Message: "NRDB query executor is not initialized for health check.",
+		}, nil
+	}
+
+	// First, perform basic settings validation
+	if err := ValidatePluginSettings(settings); err != nil {
+		return &backend.CheckHealthResult{
+			Status:  backend.HealthStatusError,
+			Message: fmt.Sprintf("Plugin configuration validation failed: %s", err.Error()),
 		}, nil
 	}
 
