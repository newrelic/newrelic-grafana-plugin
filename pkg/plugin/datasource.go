--- conflicted
+++ resolved
@@ -8,6 +8,7 @@
 
 	"newrelic-grafana-plugin/pkg/client"
 	"newrelic-grafana-plugin/pkg/handler"
+	"newrelic-grafana-plugin/pkg/health"
 	"newrelic-grafana-plugin/pkg/models"
 	"newrelic-grafana-plugin/pkg/nrdbiface"
 	"newrelic-grafana-plugin/pkg/validator"
@@ -15,14 +16,6 @@
 	"github.com/grafana/grafana-plugin-sdk-go/backend"
 	"github.com/grafana/grafana-plugin-sdk-go/backend/instancemgmt"
 	"github.com/grafana/grafana-plugin-sdk-go/backend/log"
-<<<<<<< HEAD
-=======
-	"source.datanerd.us/after/newrelic-grafana-plugin/pkg/client"
-	"source.datanerd.us/after/newrelic-grafana-plugin/pkg/handler"
-	"source.datanerd.us/after/newrelic-grafana-plugin/pkg/health"
-	"source.datanerd.us/after/newrelic-grafana-plugin/pkg/models"
-	"source.datanerd.us/after/newrelic-grafana-plugin/pkg/validator"
->>>>>>> 367e40b7
 )
 
 var (
@@ -125,36 +118,6 @@
 //   - *backend.CheckHealthResult: The result of the health check
 //   - error: Any error that occurred during the health check
 func (d *Datasource) CheckHealth(ctx context.Context, req *backend.CheckHealthRequest) (*backend.CheckHealthResult, error) {
-<<<<<<< HEAD
-	logger := log.DefaultLogger.FromContext(ctx)
-
-	config, err := models.LoadPluginSettings(*req.PluginContext.DataSourceInstanceSettings)
-	if err != nil {
-		logger.Error("Failed to load plugin settings during health check", "error", err, "datasourceID", req.PluginContext.DataSourceInstanceSettings.ID)
-		return &backend.CheckHealthResult{
-			Status:  backend.HealthStatusError,
-			Message: "Failed to load plugin configuration",
-		}, nil
-	}
-
-	if err := validator.ValidatePluginSettings(config); err != nil {
-		logger.Error("Invalid plugin configuration during health check", "error", err, "datasourceID", req.PluginContext.DataSourceInstanceSettings.ID)
-		return &backend.CheckHealthResult{
-			Status:  backend.HealthStatusError,
-			Message: "Invalid plugin configuration: " + err.Error(),
-		}, nil
-	}
-
-	nrClient, err := client.GetClient(config.Secrets.ApiKey, &client.DefaultNewRelicClientFactory{})
-	if err != nil {
-		logger.Error("Failed to create New Relic client during health check", "error", err, "datasourceID", req.PluginContext.DataSourceInstanceSettings.ID)
-		return &backend.CheckHealthResult{
-			Status:  backend.HealthStatusError,
-			Message: "Failed to initialize New Relic client: " + err.Error(),
-		}, nil
-	}
-=======
-
 	log.DefaultLogger.Debug("Datasource.CheckHealth: Initiating health check routing")
 
 	// Delegate the comprehensive health check to the 'health' package.
@@ -173,10 +136,4 @@
 
 	// Return the result received from the health package directly to Grafana.
 	return healthResult, nil
->>>>>>> 367e40b7
-
-	// Create the executor wrapper for the real client
-	executor := &nrdbiface.RealNRDBExecutor{NRDB: nrClient.Nrdb}
-
-	return validator.CheckHealth(ctx, config, executor)
 }